--- conflicted
+++ resolved
@@ -168,7 +168,6 @@
             XCTFail("The error should be due to the `people` `Array` not being subscriptable with `String`s, but was: \(error).")
         }
     }
-<<<<<<< HEAD
     
     func testJSONKeySubscript() {
         if let success = json["success"] {
@@ -280,13 +279,11 @@
         } catch {
             XCTFail("`people` should be equal to `testPeople`")
         }
-=======
 
     func testThatOptionalSubscriptiongIntoNullSucceeds() {
         let earlyNull = [ "foo": nil ] as JSON
         let string = try! earlyNull.string("foo", "bar", "baz", ifNotFound: true)
         XCTAssertNil(string)
->>>>>>> e486e2eb
     }
     
 }
